--- conflicted
+++ resolved
@@ -4,11 +4,7 @@
 
 ```toml
 [dependencies]
-<<<<<<< HEAD
 executor = "0.4"
-=======
-executor = "0.3"
->>>>>>> 4f4cfbd9
 ```
 ## Features
 - [x] `#![no_std]` and minimally uses `alloc` (`Box` and `Arc`)
