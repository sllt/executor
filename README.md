--- conflicted
+++ resolved
@@ -5,16 +5,6 @@
 executor = "0.0.3"
 ```
 
-<<<<<<< HEAD
-## Features
-- [x] #![no_std]
-- [x] handle single spawn
-- [x] handle basic futures
-- [ ] handle multi-entrant futures
-- [ ] handle more than one spawn
-
-=======
->>>>>>> d0ff64cd
 ## Example
 
 ```rust
@@ -32,6 +22,7 @@
 ```
 
 ## Features
+- [x] #![no_std]
 - [x] handle spawn (i.e. don't spawn beyond your initial entry point)
 - [x] handle non self waking futures (i.e futures that immediately return values and JS futures operate asynchronously)
 - [ ] handle more than one spawn ( needed for callbacks that start async work )
